--- conflicted
+++ resolved
@@ -1089,17 +1089,8 @@
   axios@1.10.0:
     resolution: {integrity: sha512-/1xYAC4MP/HEG+3duIhFr4ZQXR4sQXOIe+o6sdqzeykGLx6Upp/1p8MHqhINOvGeP7xyNHe7tsiJByc4SSVUxw==}
 
-<<<<<<< HEAD
-  axios@1.9.0:
-    resolution: {integrity: sha512-re4CqKTJaURpzbLHtIi6XpDv20/CnpXOtjRY5/CU32L8gU8ek9UIivcfvSWvmKEngmVbrUtPpdDwWDWL7DNHvg==}
-
   balanced-match@1.0.2:
     resolution: {integrity: sha512-3oSeUO0TMV67hN1AmbXsK4yaqU7tjiHlbxRDZOpH0KW9+CeX4bRAaX0Anxt0tx2MrpRpWwQaPwIlISEJhYU5Pw==}
-=======
-  balanced-match@3.0.1:
-    resolution: {integrity: sha512-vjtV3hiLqYDNRoiAv0zC4QaGAMPomEoq83PRmYIofPswwZurCeWR5LByXm7SyoL0Zh5+2z0+HC7jG8gSZJUh0w==}
-    engines: {node: '>= 16'}
->>>>>>> f731b522
 
   base64-js@1.5.1:
     resolution: {integrity: sha512-AKpaYlHn8t4SVbOHCy+b5+KKgvR4vrsD8vbvrbiQJps7fKDTkjkDry6ji0rUJjC0kzbNePLwzxq8iypo41qeWA==}
@@ -1115,21 +1106,8 @@
     resolution: {integrity: sha512-02qvAaxv8tp7fBa/mw1ga98OGm+eCbqzJOKoRt70sLmfEEi+jyBYVTDGfCL/k06/4EMk/z01gCe7HoCH/f2LTg==}
     engines: {node: '>=18'}
 
-<<<<<<< HEAD
-  boolean@3.2.0:
-    resolution: {integrity: sha512-d0II/GO9uf9lfUHH2BQsjxzRJZBdsjgsBiW4BvhWk/3qoKwQFjIDVN19PfX8F2D/r9PCMTtLWjYVCFrpeYUzsw==}
-    deprecated: Package no longer supported. Contact Support at https://www.npmjs.com/support for more info.
-
   brace-expansion@1.1.12:
     resolution: {integrity: sha512-9T9UjW3r0UW5c1Q7GTwllptXwhvYmEzFhzMfZ9H7FQWt+uZePjZPjBP/W1ZEyZ1twGWom5/56TF4lPcqjnDHcg==}
-
-  brace-expansion@2.0.2:
-    resolution: {integrity: sha512-Jt0vHyM+jmUBqojB7E1NIYadt0vI0Qxjxd2TErW94wDz+E2LAm5vKMXXwg6ZZBTHPuUlDgQHKXvjGBdfcF1ZDQ==}
-=======
-  brace-expansion@4.0.1:
-    resolution: {integrity: sha512-YClrbvTCXGe70pU2JiEiPLYXO9gQkyxYeKpJIQHVS/gOs6EWMQP2RYBwjFLNT322Ji8TOC3IMPfsYCedNpzKfA==}
-    engines: {node: '>= 18'}
->>>>>>> f731b522
 
   braces@3.0.3:
     resolution: {integrity: sha512-yQbXgO/OSZVD2IsiLlro+7Hf6Q18EJrKSEsdoMzKePKXct3gvD8oLcOQdIzGupr5Fj+EDe8gO/lxc1BzfMpxvA==}
@@ -1195,29 +1173,9 @@
     resolution: {integrity: sha512-FQN4MRfuJeHf7cBbBMJFXhKSDq+2kAArBlmRBvcvFE5BB1HZKXtSFASDhdlz9zOYwxh8lDdnvmMOe/+5cdoEdg==}
     engines: {node: '>= 0.8'}
 
-<<<<<<< HEAD
-  commander@5.1.0:
-    resolution: {integrity: sha512-P0CysNDQ7rtVw4QIQtm+MRxV66vKFSvlsQvGYXZWR3qFU0jlMKHZZZgw8e+8DSah4UDKMqnknRDQz+xuQXQ/Zg==}
-    engines: {node: '>= 6'}
-
-  commander@9.5.0:
-    resolution: {integrity: sha512-KRs7WVDKg86PWiuAqhDrAQnTXZKraVcCc6vFdL14qrZ/DcWwuRo7VoiYXalXO7S5GKpqYiVEwCbgFDfxNHKJBQ==}
-    engines: {node: ^12.20.0 || >=14}
-
-  compare-version@0.1.2:
-    resolution: {integrity: sha512-pJDh5/4wrEnXX/VWRZvruAGHkzKdr46z11OlTPN+VrATlWWhSKewNCJ1futCO5C7eJB3nPMFZA1LeYtcFboZ2A==}
-    engines: {node: '>=0.10.0'}
-
   concat-map@0.0.1:
     resolution: {integrity: sha512-/Srv4dswyQNBfohGpz9o6Yb3Gz3SrUDqBH5rTuhGR7ahtlbYKnVxw2bCFMRljaA7EXHaXZ8wsHdodFvbkhKmqg==}
 
-  concurrently@9.2.0:
-    resolution: {integrity: sha512-IsB/fiXTupmagMW4MNp2lx2cdSN2FfZq78vF90LBB+zZHArbIQZjQtzXCiXnvTxCZSvXanTqFLWBjw2UkLx1SQ==}
-    engines: {node: '>=18'}
-    hasBin: true
-
-=======
->>>>>>> f731b522
   confbox@0.1.8:
     resolution: {integrity: sha512-RMtmw0iFkeR4YV+fUOSucriAQNb9g8zFR52MWCtl+cCZOFRNL6zeB395vPzFhEjjn4fMxXudmELnl/KF/WrK6w==}
 
@@ -2142,14 +2100,6 @@
   tr46@0.0.3:
     resolution: {integrity: sha512-N3WMsuqV66lT30CrXNbEjx4GEwlow3v6rr4mCcv6prnfwhS01rkgyFdjPNBYd9br7LpXV1+Emh01fHnq2Gdgrw==}
 
-<<<<<<< HEAD
-  tree-kill@1.2.2:
-    resolution: {integrity: sha512-L0Orpi8qGpRG//Nd+H90vFB+3iHnue1zSSGmNOOCh1GLJ7rUKVwV2HvijphGQS2UmhUZewS9VgvxYIdgr+fG1A==}
-    hasBin: true
-
-  truncate-utf8-bytes@1.0.2:
-    resolution: {integrity: sha512-95Pu1QXQvruGEhv62XCMO3Mm90GscOCClvrIUwCM0PYOXK3kaF3l3sIHxx71ThJfcbM2O5Au6SO3AWCSEfW4mQ==}
-
   ts-essentials@10.1.1:
     resolution: {integrity: sha512-4aTB7KLHKmUvkjNj8V+EdnmuVTiECzn3K+zIbRthumvHu+j44x3w63xpfs0JL3NGIzGXqoQ7AV591xHO+XrOTw==}
     peerDependencies:
@@ -2158,8 +2108,6 @@
       typescript:
         optional: true
 
-=======
->>>>>>> f731b522
   tslib@2.8.1:
     resolution: {integrity: sha512-oJFu94HQb+KVduSUQL7wnpmqnfmLsOA/nAh6b6EH0wCEoK0/mPeXU6c3wKDV83MkOuHPRHtSXKKU99IBazS/2w==}
 
@@ -2509,128 +2457,6 @@
     dependencies:
       '@jridgewell/trace-mapping': 0.3.9
 
-<<<<<<< HEAD
-  '@develar/schema-utils@2.6.5':
-    dependencies:
-      ajv: 6.12.6
-      ajv-keywords: 3.5.2(ajv@6.12.6)
-
-  '@electron-toolkit/utils@4.0.0(electron@36.7.0)':
-    dependencies:
-      electron: 36.7.0
-
-  '@electron/asar@3.2.18':
-    dependencies:
-      commander: 5.1.0
-      glob: 7.2.3
-      minimatch: 3.1.2
-
-  '@electron/asar@3.4.1':
-    dependencies:
-      commander: 5.1.0
-      glob: 7.2.3
-      minimatch: 3.1.2
-
-  '@electron/fuses@1.8.0':
-    dependencies:
-      chalk: 4.1.2
-      fs-extra: 9.1.0
-      minimist: 1.2.8
-
-  '@electron/get@2.0.3':
-    dependencies:
-      debug: 4.4.0
-      env-paths: 2.2.1
-      fs-extra: 8.1.0
-      got: 11.8.6
-      progress: 2.0.3
-      semver: 6.3.1
-      sumchecker: 3.0.1
-    optionalDependencies:
-      global-agent: 3.0.0
-    transitivePeerDependencies:
-      - supports-color
-
-  '@electron/node-gyp@https://codeload.github.com/electron/node-gyp/tar.gz/06b29aafb7708acef8b3669835c8a7857ebc92d2':
-    dependencies:
-      env-paths: 2.2.1
-      exponential-backoff: 3.1.2
-      glob: 8.1.0
-      graceful-fs: 4.2.11
-      make-fetch-happen: 10.2.1
-      nopt: 6.0.0
-      proc-log: 2.0.1
-      semver: 7.7.2
-      tar: 6.2.1
-      which: 2.0.2
-    transitivePeerDependencies:
-      - bluebird
-      - supports-color
-
-  '@electron/notarize@2.5.0':
-    dependencies:
-      debug: 4.4.1
-      fs-extra: 9.1.0
-      promise-retry: 2.0.1
-    transitivePeerDependencies:
-      - supports-color
-
-  '@electron/osx-sign@1.3.1':
-    dependencies:
-      compare-version: 0.1.2
-      debug: 4.4.1
-      fs-extra: 10.1.0
-      isbinaryfile: 4.0.10
-      minimist: 1.2.8
-      plist: 3.1.0
-    transitivePeerDependencies:
-      - supports-color
-
-  '@electron/rebuild@3.7.0':
-    dependencies:
-      '@electron/node-gyp': https://codeload.github.com/electron/node-gyp/tar.gz/06b29aafb7708acef8b3669835c8a7857ebc92d2
-      '@malept/cross-spawn-promise': 2.0.0
-      chalk: 4.1.2
-      debug: 4.4.1
-      detect-libc: 2.0.4
-      fs-extra: 10.1.0
-      got: 11.8.6
-      node-abi: 3.75.0
-      node-api-version: 0.2.1
-      ora: 5.4.1
-      read-binary-file-arch: 1.0.6
-      semver: 7.7.2
-      tar: 6.2.1
-      yargs: 17.7.2
-    transitivePeerDependencies:
-      - bluebird
-      - supports-color
-
-  '@electron/universal@2.0.1':
-    dependencies:
-      '@electron/asar': 3.4.1
-      '@malept/cross-spawn-promise': 2.0.0
-      debug: 4.4.1
-      dir-compare: 4.2.0
-      fs-extra: 11.3.0
-      minimatch: 9.0.5
-      plist: 3.1.0
-    transitivePeerDependencies:
-      - supports-color
-
-  '@electron/windows-sign@1.2.2':
-    dependencies:
-      cross-dirname: 0.1.0
-      debug: 4.4.1
-      fs-extra: 11.3.0
-      minimist: 1.2.8
-      postject: 1.0.0-alpha.6
-    transitivePeerDependencies:
-      - supports-color
-    optional: true
-
-=======
->>>>>>> f731b522
   '@emnapi/runtime@1.4.3':
     dependencies:
       tslib: 2.8.1
@@ -2903,22 +2729,6 @@
     transitivePeerDependencies:
       - encoding
 
-<<<<<<< HEAD
-  '@malept/cross-spawn-promise@2.0.0':
-    dependencies:
-      cross-spawn: 7.0.6
-
-  '@malept/flatpak-bundler@0.4.0':
-    dependencies:
-      debug: 4.4.1
-      fs-extra: 9.1.0
-      lodash: 4.17.21
-      tmp-promise: 3.0.3
-    transitivePeerDependencies:
-      - supports-color
-
-=======
->>>>>>> f731b522
   '@ngrok/ngrok-android-arm64@1.5.1':
     optional: true
 
@@ -3197,99 +3007,7 @@
 
   as-table@1.0.55:
     dependencies:
-<<<<<<< HEAD
-      clean-stack: 2.2.0
-      indent-string: 4.0.0
-
-  ajv-keywords@3.5.2(ajv@6.12.6):
-    dependencies:
-      ajv: 6.12.6
-
-  ajv@6.12.6:
-    dependencies:
-      fast-deep-equal: 3.1.3
-      fast-json-stable-stringify: 2.1.0
-      json-schema-traverse: 0.4.1
-      uri-js: 4.4.1
-
-  ajv@8.17.1:
-    dependencies:
-      fast-deep-equal: 3.1.3
-      fast-uri: 3.0.6
-      json-schema-traverse: 1.0.0
-      require-from-string: 2.0.2
-
-  ansi-regex@5.0.1: {}
-
-  ansi-regex@6.1.0: {}
-
-  ansi-styles@4.3.0:
-    dependencies:
-      color-convert: 2.0.1
-
-  ansi-styles@5.2.0: {}
-
-  ansi-styles@6.2.1: {}
-
-  anymatch@3.1.3:
-    dependencies:
-      normalize-path: 3.0.0
-      picomatch: 2.3.1
-
-  app-builder-bin@5.0.0-alpha.12: {}
-
-  app-builder-lib@26.0.12(dmg-builder@26.0.12)(electron-builder-squirrel-windows@26.0.12):
-    dependencies:
-      '@develar/schema-utils': 2.6.5
-      '@electron/asar': 3.2.18
-      '@electron/fuses': 1.8.0
-      '@electron/notarize': 2.5.0
-      '@electron/osx-sign': 1.3.1
-      '@electron/rebuild': 3.7.0
-      '@electron/universal': 2.0.1
-      '@malept/flatpak-bundler': 0.4.0
-      '@types/fs-extra': 9.0.13
-      async-exit-hook: 2.0.1
-      builder-util: 26.0.11
-      builder-util-runtime: 9.3.1
-      chromium-pickle-js: 0.2.0
-      config-file-ts: 0.2.8-rc1
-      debug: 4.4.1
-      dmg-builder: 26.0.12(electron-builder-squirrel-windows@26.0.12)
-      dotenv: 16.6.1
-      dotenv-expand: 11.0.7
-      ejs: 3.1.10
-      electron-builder-squirrel-windows: 26.0.12(dmg-builder@26.0.12)
-      electron-publish: 26.0.11
-      fs-extra: 10.1.0
-      hosted-git-info: 4.1.0
-      is-ci: 3.0.1
-      isbinaryfile: 5.0.4
-      js-yaml: 4.1.0
-      json5: 2.2.3
-      lazy-val: 1.0.5
-      minimatch: 10.0.1
-      plist: 3.1.0
-      resedit: 1.7.2
-      semver: 7.7.2
-      tar: 6.2.1
-      temp-file: 3.4.0
-      tiny-async-pool: 1.3.0
-    transitivePeerDependencies:
-      - bluebird
-      - supports-color
-
-  argparse@2.0.1: {}
-
-  as-table@1.0.55:
-    dependencies:
       printable-characters: 1.0.42
-
-  assert-plus@1.0.0:
-    optional: true
-=======
-      printable-characters: 1.0.42
->>>>>>> f731b522
 
   assertion-error@1.1.0: {}
 
@@ -3305,19 +3023,7 @@
     transitivePeerDependencies:
       - debug
 
-<<<<<<< HEAD
-  axios@1.9.0:
-    dependencies:
-      follow-redirects: 1.15.9
-      form-data: 4.0.3
-      proxy-from-env: 1.1.0
-    transitivePeerDependencies:
-      - debug
-
   balanced-match@1.0.2: {}
-=======
-  balanced-match@3.0.1: {}
->>>>>>> f731b522
 
   base64-js@1.5.1: {}
 
@@ -3339,22 +3045,11 @@
     transitivePeerDependencies:
       - supports-color
 
-<<<<<<< HEAD
-  boolean@3.2.0:
-    optional: true
-
   brace-expansion@1.1.12:
     dependencies:
       balanced-match: 1.0.2
       concat-map: 0.0.1
 
-  brace-expansion@2.0.2:
-=======
-  brace-expansion@4.0.1:
->>>>>>> f731b522
-    dependencies:
-      balanced-match: 1.0.2
-
   braces@3.0.3:
     dependencies:
       fill-range: 7.1.1
@@ -3364,38 +3059,6 @@
       base64-js: 1.5.1
       ieee754: 1.2.1
 
-<<<<<<< HEAD
-  builder-util-runtime@9.3.1:
-    dependencies:
-      debug: 4.4.1
-      sax: 1.4.1
-    transitivePeerDependencies:
-      - supports-color
-
-  builder-util@26.0.11:
-    dependencies:
-      7zip-bin: 5.2.0
-      '@types/debug': 4.1.12
-      app-builder-bin: 5.0.0-alpha.12
-      builder-util-runtime: 9.3.1
-      chalk: 4.1.2
-      cross-spawn: 7.0.6
-      debug: 4.4.1
-      fs-extra: 10.1.0
-      http-proxy-agent: 7.0.2
-      https-proxy-agent: 7.0.6
-      is-ci: 3.0.1
-      js-yaml: 4.1.0
-      sanitize-filename: 1.6.3
-      source-map-support: 0.5.21
-      stat-mode: 1.0.0
-      temp-file: 3.4.0
-      tiny-async-pool: 1.3.0
-    transitivePeerDependencies:
-      - supports-color
-
-=======
->>>>>>> f731b522
   bundle-name@4.1.0:
     dependencies:
       run-applescript: 7.0.0
@@ -3470,28 +3133,8 @@
     dependencies:
       delayed-stream: 1.0.0
 
-<<<<<<< HEAD
-  commander@5.1.0: {}
-
-  commander@9.5.0:
-    optional: true
-
-  compare-version@0.1.2: {}
-
   concat-map@0.0.1: {}
 
-  concurrently@9.2.0:
-    dependencies:
-      chalk: 4.1.2
-      lodash: 4.17.21
-      rxjs: 7.8.2
-      shell-quote: 1.8.3
-      supports-color: 8.1.1
-      tree-kill: 1.2.2
-      yargs: 17.7.2
-
-=======
->>>>>>> f731b522
   confbox@0.1.8: {}
 
   content-disposition@1.0.0:
@@ -3840,43 +3483,6 @@
       statuses: 2.0.1
       toidentifier: 1.0.1
 
-<<<<<<< HEAD
-  http-proxy-agent@5.0.0:
-    dependencies:
-      '@tootallnate/once': 2.0.0
-      agent-base: 6.0.2
-      debug: 4.4.1
-    transitivePeerDependencies:
-      - supports-color
-
-  http-proxy-agent@7.0.2:
-    dependencies:
-      agent-base: 7.1.3
-      debug: 4.4.1
-    transitivePeerDependencies:
-      - supports-color
-
-  http2-wrapper@1.0.3:
-    dependencies:
-      quick-lru: 5.1.1
-      resolve-alpn: 1.2.1
-
-  https-proxy-agent@5.0.1:
-    dependencies:
-      agent-base: 6.0.2
-      debug: 4.4.1
-    transitivePeerDependencies:
-      - supports-color
-
-  https-proxy-agent@7.0.6:
-    dependencies:
-      agent-base: 7.1.3
-      debug: 4.4.1
-    transitivePeerDependencies:
-      - supports-color
-
-=======
->>>>>>> f731b522
   human-signals@5.0.0: {}
 
   iconv-lite@0.6.3:
@@ -4082,79 +3688,10 @@
       - bufferutil
       - utf-8-validate
 
-<<<<<<< HEAD
-  minimatch@10.0.1:
-    dependencies:
-      brace-expansion: 2.0.2
-
-=======
->>>>>>> f731b522
   minimatch@3.1.2:
     dependencies:
       brace-expansion: 1.1.12
 
-<<<<<<< HEAD
-  minimatch@5.1.6:
-    dependencies:
-      brace-expansion: 2.0.2
-
-  minimatch@9.0.5:
-    dependencies:
-      brace-expansion: 2.0.2
-
-  minimist@1.2.8: {}
-
-  minipass-collect@1.0.2:
-    dependencies:
-      minipass: 3.3.6
-
-  minipass-fetch@2.1.2:
-    dependencies:
-      minipass: 3.3.6
-      minipass-sized: 1.0.3
-      minizlib: 2.1.2
-    optionalDependencies:
-      encoding: 0.1.13
-
-  minipass-flush@1.0.5:
-    dependencies:
-      minipass: 3.3.6
-
-  minipass-pipeline@1.2.4:
-    dependencies:
-      minipass: 3.3.6
-
-  minipass-sized@1.0.3:
-    dependencies:
-      minipass: 3.3.6
-
-  minipass@3.3.6:
-    dependencies:
-      yallist: 4.0.0
-
-  minipass@5.0.0: {}
-
-  minipass@7.1.2: {}
-
-  minizlib@2.1.2:
-    dependencies:
-      minipass: 3.3.6
-      yallist: 4.0.0
-
-  minizlib@3.0.2:
-    dependencies:
-      minipass: 7.1.2
-
-  mkdirp@0.5.6:
-    dependencies:
-      minimist: 1.2.8
-
-  mkdirp@1.0.4: {}
-
-  mkdirp@3.0.1: {}
-
-=======
->>>>>>> f731b522
   mlly@1.7.4:
     dependencies:
       acorn: 8.14.1
@@ -4300,25 +3837,6 @@
 
   react-is@18.3.1: {}
 
-<<<<<<< HEAD
-  react-refresh@0.17.0: {}
-
-  react@19.1.0: {}
-
-  read-binary-file-arch@1.0.6:
-    dependencies:
-      debug: 4.4.1
-    transitivePeerDependencies:
-      - supports-color
-
-  readable-stream@3.6.2:
-    dependencies:
-      inherits: 2.0.4
-      string_decoder: 1.3.0
-      util-deprecate: 1.0.2
-
-=======
->>>>>>> f731b522
   readable-stream@4.7.0:
     dependencies:
       abort-controller: 3.0.0
@@ -4582,24 +4100,12 @@
 
   tr46@0.0.3: {}
 
-<<<<<<< HEAD
-  tree-kill@1.2.2: {}
-
-  truncate-utf8-bytes@1.0.2:
-    dependencies:
-      utf8-byte-length: 1.0.5
-
   ts-essentials@10.1.1(typescript@5.8.3):
     optionalDependencies:
       typescript: 5.8.3
 
-  tslib@2.8.1: {}
-
-  tw-animate-css@1.3.5: {}
-=======
   tslib@2.8.1:
     optional: true
->>>>>>> f731b522
 
   type-detect@4.1.0: {}
 
@@ -4702,29 +4208,12 @@
       jiti: 2.4.2
       lightningcss: 1.30.1
 
-<<<<<<< HEAD
-  vite@6.3.5(@types/node@22.16.0)(jiti@2.4.2)(lightningcss@1.30.1):
-    dependencies:
-      esbuild: 0.25.5
-      fdir: 6.4.5(picomatch@4.0.2)
-      picomatch: 4.0.2
-      postcss: 8.5.6
-      rollup: 4.41.1
-      tinyglobby: 0.2.14
-    optionalDependencies:
-      '@types/node': 22.16.0
-      fsevents: 2.3.3
-      jiti: 2.4.2
-      lightningcss: 1.30.1
-
   vitest-mock-extended@3.1.0(typescript@5.8.3)(vitest@1.6.1(@types/node@20.19.4)(lightningcss@1.30.1)):
     dependencies:
       ts-essentials: 10.1.1(typescript@5.8.3)
       typescript: 5.8.3
       vitest: 1.6.1(@types/node@20.19.4)(lightningcss@1.30.1)
 
-=======
->>>>>>> f731b522
   vitest@1.6.1(@types/node@20.19.4)(lightningcss@1.30.1):
     dependencies:
       '@vitest/expect': 1.6.1
